--- conflicted
+++ resolved
@@ -179,16 +179,8 @@
         annotations = []
         image_size = metadata["original_shape"][1::-1]
         for box in predictions:
-<<<<<<< HEAD
-            scored_label = ScoredLabel(self.labels[int(box.id)], box.score)
-            coords = np.array(box.get_coords()) / np.tile(image_size, 2)
-=======
-            scored_label = ScoredLabel(
-                get_label(self.labels_map, int(box.id), Domain.DETECTION),
-                float(box.score),
-            )
+            scored_label = ScoredLabel(self.labels[int(box.id)], float(box.score))
             coords = np.array(box.get_coords(), dtype=float) / np.tile(image_size, 2)
->>>>>>> 054c4035
             annotations.append(
                 Annotation(
                     Rectangle(coords[0], coords[1], coords[2], coords[3]),
@@ -254,16 +246,7 @@
     ) -> AnnotationSceneEntity:
         labels = []
         for index, score in predictions:
-<<<<<<< HEAD
-            labels.append(ScoredLabel(self.labels[index], score))
-=======
-            labels.append(
-                ScoredLabel(
-                    get_label(self.labels_map, index, Domain.CLASSIFICATION),
-                    float(score),
-                )
-            )
->>>>>>> 054c4035
+            labels.append(ScoredLabel(self.labels[index], float(score)))
 
         if not labels and self.empty_label:
             labels = [ScoredLabel(self.empty_label, probability=1.0)]
