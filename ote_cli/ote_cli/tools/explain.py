--- conflicted
+++ resolved
@@ -113,14 +113,10 @@
     if any(args.load_weights.endswith(x) for x in (".bin", ".xml", ".zip")):
         task_class = get_impl_class(template.entrypoints.openvino)
     elif args.load_weights.endswith(".pth"):
-<<<<<<< HEAD
-        task_class = get_impl_class(template.entrypoints.base)
-=======
         if is_checkpoint_nncf(args.load_weights):
             task_class = get_impl_class(template.entrypoints.nncf)
         else:
             task_class = get_impl_class(template.entrypoints.base)
->>>>>>> 89e0461c
     else:
         raise ValueError(f"Unsupported file: {args.load_weights}")
 
