# Copyright (C) 2021 Intel Corporation
#
# Licensed under the Apache License, Version 2.0 (the "License");
# you may not use this file except in compliance with the License.
# You may obtain a copy of the License at
#
# http://www.apache.org/licenses/LICENSE-2.0
#
# Unless required by applicable law or agreed to in writing,
# software distributed under the License is distributed on an "AS IS" BASIS,
# WITHOUT WARRANTIES OR CONDITIONS OF ANY KIND, either express or implied.
# See the License for the specific language governing permissions
# and limitations under the License.

# pylint: disable=too-many-nested-blocks

from contextlib import contextmanager
from enum import Enum, auto
import importlib
import json
import os
import shutil
import tempfile
import time
from os import path as osp
from operator import itemgetter
from typing import Iterable, List, Union

import cv2 as cv
import numpy as np

from ote_sdk.entities.annotation import (Annotation, AnnotationSceneEntity,
                                         AnnotationSceneKind)
from ote_sdk.entities.dataset_item import DatasetItemEntity
from ote_sdk.entities.datasets import DatasetEntity
from ote_sdk.entities.id import ID
from ote_sdk.entities.image import Image
from ote_sdk.entities.label import Domain, LabelEntity
from ote_sdk.entities.label_schema import (LabelGroup, LabelGroupType,
                                           LabelSchemaEntity)
from ote_sdk.entities.model_template import ModelTemplate
from ote_sdk.entities.scored_label import ScoredLabel
from ote_sdk.entities.shapes.rectangle import Rectangle
from ote_sdk.entities.subset import Subset
from ote_sdk.entities.train_parameters import UpdateProgressCallback
from ote_sdk.usecases.reporting.time_monitor_callback import TimeMonitorCallback
from ote_sdk.utils.argument_checks import (
    DatasetParamTypeCheck,
    OptionalDirectoryPathCheck,
    check_input_parameters_type,
)
from torch.nn.modules import Module

from torchreid.utils import set_model_attr, get_model_attr

class ClassificationType(Enum):
    MULTICLASS = auto()
    MULTILABEL = auto()
    MULTIHEAD = auto()


class ClassificationDatasetAdapter(DatasetEntity):
    @check_input_parameters_type({"train_ann_file": OptionalDirectoryPathCheck,
                                  "train_data_root": OptionalDirectoryPathCheck,
                                  "val_ann_file": OptionalDirectoryPathCheck,
                                  "val_data_root": OptionalDirectoryPathCheck,
                                  "test_ann_file": OptionalDirectoryPathCheck,
                                  "test_data_root": OptionalDirectoryPathCheck})
    def __init__(self,
                 train_ann_file=None,
                 train_data_root=None,
                 val_ann_file=None,
                 val_data_root=None,
                 test_ann_file=None,
                 test_data_root=None,
                 **kwargs):
        self.data_roots = {}
        self.ann_files = {}
        self.data_type = ClassificationType.MULTICLASS
        if train_data_root:
            self.data_roots[Subset.TRAINING] = train_data_root
            self.ann_files[Subset.TRAINING] = train_ann_file
        if val_data_root:
            self.data_roots[Subset.VALIDATION] = val_data_root
            self.ann_files[Subset.VALIDATION] = val_ann_file
        if test_data_root:
            self.data_roots[Subset.TESTING] = test_data_root
            self.ann_files[Subset.TESTING] = test_ann_file
        self.annotations = {}
        for k, v in self.data_roots.items():
            if v:
                self.data_roots[k] = osp.abspath(v)
                if self.ann_files[k] and '.json' in self.ann_files[k] and osp.isfile(self.ann_files[k]):
                    self.data_roots[k] = osp.dirname(self.ann_files[k])
                    self.annotations[k], self.data_type = \
                        self._load_text_annotation(self.ann_files[k], self.data_roots[k])
                else:
                    self.annotations[k], self.data_type = self._load_annotation(self.data_roots[k])

        self.labels = None
        self._set_labels_obtained_from_annotation()
        self.project_labels = [LabelEntity(name=name, domain=Domain.CLASSIFICATION,
                                           is_empty=False, id=ID(i)) for i, name in enumerate(self.labels)]

        dataset_items = []
        for subset, subset_data in self.annotations.items():
            for data_info in subset_data[0]:
                image = Image(file_path=data_info[0])
                labels = [ScoredLabel(label=self._label_name_to_project_label(label_name),
                                      probability=1.0) for label_name in data_info[1]]
                shapes = [Annotation(Rectangle.generate_full_box(), labels)]
                annotation_scene = AnnotationSceneEntity(kind=AnnotationSceneKind.ANNOTATION,
                                                         annotations=shapes)
                dataset_item = DatasetItemEntity(image, annotation_scene, subset=subset)
                dataset_items.append(dataset_item)

        super().__init__(items=dataset_items, **kwargs)

    @staticmethod
    def _load_text_annotation(annot_path, data_dir):
        out_data = []
        with open(annot_path) as f:
            annotation = json.load(f)
            if not 'label_groups' in annotation:
                all_classes = sorted(annotation['classes'])
                annotation_type = ClassificationType.MULTILABEL
                groups = [[c] for c in all_classes]
            else: # load multihead
                groups = annotation['label_groups']
                all_classes = []
                for g in groups:
                    for c in g:
                        all_classes.append(c)
                annotation_type = ClassificationType.MULTIHEAD

            images_info = annotation['images']
            img_wo_objects = 0
            for img_info in images_info:
                rel_image_path, img_labels = img_info
                full_image_path = osp.join(data_dir, rel_image_path)
                labels_idx = [lbl for lbl in img_labels if lbl in all_classes]
                assert full_image_path
                if not labels_idx:
                    img_wo_objects += 1
                out_data.append((full_image_path, tuple(labels_idx)))
            if img_wo_objects:
                print(f'WARNING: there are {img_wo_objects} images without labels and will be treated as negatives')
        return (out_data, all_classes, groups), annotation_type

    @staticmethod
    def _load_annotation(data_dir, filter_classes=None):
        ALLOWED_EXTS = ('.jpg', '.jpeg', '.png', '.gif')
        def is_valid(filename):
            return not filename.startswith('.') and filename.lower().endswith(ALLOWED_EXTS)

        def find_classes(folder, filter_names=None):
            if filter_names:
                classes = [d.name for d in os.scandir(folder) if d.is_dir() and d.name in filter_names]
            else:
                classes = [d.name for d in os.scandir(folder) if d.is_dir()]
            classes.sort()
            class_to_idx = {classes[i]: i for i in range(len(classes))}
            return class_to_idx

        class_to_idx = find_classes(data_dir, filter_classes)

        out_data = []
        for target_class in sorted(class_to_idx.keys()):
            # class_index = class_to_idx[target_class]
            target_dir = osp.join(data_dir, target_class)
            if not osp.isdir(target_dir):
                continue
            for root, _, fnames in sorted(os.walk(target_dir, followlinks=True)):
                for fname in sorted(fnames):
                    path = osp.join(root, fname)
                    if is_valid(path):
                        out_data.append((path, (target_class, ), 0, 0, '', -1, -1))

        if not out_data:
            print('Failed to locate images in folder ' + data_dir + f' with extensions {ALLOWED_EXTS}')

        all_classes = list(class_to_idx.keys())
        return (out_data, all_classes, [all_classes]), ClassificationType.MULTICLASS

    def _set_labels_obtained_from_annotation(self):
        self.labels = None
        for subset in self.data_roots:
            labels = self.annotations[subset][1]
            if self.labels and self.labels != labels:
                raise RuntimeError('Labels are different from annotation file to annotation file.')
            self.labels = labels
        assert self.labels is not None

    def _label_name_to_project_label(self, label_name):
        return [label for label in self.project_labels if label.name == label_name][0]

    def is_multilabel(self):
        return self.data_type == ClassificationType.MULTILABEL

    def generate_label_schema(self):
        label_schema = LabelSchemaEntity()
        if self.data_type == ClassificationType.MULTICLASS:
            main_group = LabelGroup(name="labels", labels=self.project_labels, group_type=LabelGroupType.EXCLUSIVE)
            label_schema.add_group(main_group)
        elif self.data_type in [ClassificationType.MULTIHEAD, ClassificationType.MULTILABEL]:
            emptylabel = LabelEntity(name="Empty label", is_empty=True, domain=Domain.CLASSIFICATION)
            empty_group = LabelGroup(name="empty", labels=[emptylabel], group_type=LabelGroupType.EMPTY_LABEL)
            for g in self.annotations[Subset.TRAINING][2]:
                group_labels = []
                for cls in g:
                    group_labels.append(self._label_name_to_project_label(cls))
                label_schema.add_group(LabelGroup(name=group_labels[0].name,
                                                  labels=group_labels, group_type=LabelGroupType.EXCLUSIVE))
            label_schema.add_group(empty_group)
        return label_schema


@check_input_parameters_type()
def generate_label_schema(not_empty_labels: List[LabelEntity], multilabel: bool = False):
    assert len(not_empty_labels) > 1

    label_schema = LabelSchemaEntity()
    if multilabel:
        emptylabel = LabelEntity(name="Empty label", is_empty=True, domain=Domain.CLASSIFICATION)
        empty_group = LabelGroup(name="empty", labels=[emptylabel], group_type=LabelGroupType.EMPTY_LABEL)
        for label in not_empty_labels:
            label_schema.add_group(LabelGroup(name=label.name, labels=[label], group_type=LabelGroupType.EXCLUSIVE))
        label_schema.add_group(empty_group)
    else:
        main_group = LabelGroup(name="labels", labels=not_empty_labels, group_type=LabelGroupType.EXCLUSIVE)
        label_schema.add_group(main_group)
    return label_schema


@check_input_parameters_type()
def get_multihead_class_info(label_schema: LabelSchemaEntity):
    all_groups = label_schema.get_groups(include_empty=False)
    all_groups_str = []
    for g in all_groups:
        group_labels_str = [lbl.name for lbl in g.labels]
        all_groups_str.append(group_labels_str)

    single_label_groups = [g for g in all_groups_str if len(g) == 1]
    exclusive_groups = [sorted(g) for g in all_groups_str if len(g) > 1]
    single_label_groups.sort(key=itemgetter(0))
    exclusive_groups.sort(key=itemgetter(0))
    class_to_idx = {}
    head_idx_to_logits_range = {}
    num_single_label_classes = 0
    last_logits_pos = 0
    for i, g in enumerate(exclusive_groups):
        head_idx_to_logits_range[i] = (last_logits_pos, last_logits_pos + len(g))
        last_logits_pos += len(g)
        for j, c in enumerate(g):
            class_to_idx[c] = (i, j) # group idx and idx inside group
            num_single_label_classes += 1

    # other labels are in multilabel group
    for j, g in enumerate(single_label_groups):
        class_to_idx[g[0]] = (len(exclusive_groups), j)

    all_labels = label_schema.get_labels(include_empty=False)
    label_to_idx = {lbl.name: i for i, lbl in enumerate(all_labels)}

    mixed_cls_heads_info = {
                            'num_multiclass_heads': len(exclusive_groups),
                            'num_multilabel_classes': len(single_label_groups),
                            'head_idx_to_logits_range': head_idx_to_logits_range,
                            'num_single_label_classes': num_single_label_classes,
                            'class_to_group_idx': class_to_idx,
                            'all_groups': exclusive_groups + single_label_groups,
                            'label_to_idx': label_to_idx
                            }
    return mixed_cls_heads_info


class OTEClassificationDataset:
    @check_input_parameters_type({"ote_dataset": DatasetParamTypeCheck})
    def __init__(self, ote_dataset: DatasetEntity, labels: List[LabelEntity], multilabel: bool = False,
                 hierarchical: bool = False, mixed_cls_heads_info: dict = {}, keep_empty_label: bool = False):
        super().__init__()
        self.ote_dataset = ote_dataset
        self.multilabel = multilabel
        self.mixed_cls_heads_info = mixed_cls_heads_info
        self.hierarchical = hierarchical
        self.labels = labels
        self.annotation = []
        self.keep_empty_label = keep_empty_label
        self.label_names = [label.name for label in self.labels]

        for i, _ in enumerate(self.ote_dataset):
            class_indices = []
            item_labels = self.ote_dataset[i].get_roi_labels(self.labels,
                                                             include_empty=self.keep_empty_label)
            ignored_labels = self.ote_dataset[i].ignored_labels
            if item_labels:
                if not self.hierarchical:
                    for ote_lbl in item_labels:
                        if not ote_lbl in ignored_labels:
                            class_indices.append(self.label_names.index(ote_lbl.name))
                        else:
                            class_indices.append(-1)
                else:
                    num_cls_heads = self.mixed_cls_heads_info['num_multiclass_heads']

                    class_indices = [0]*(self.mixed_cls_heads_info['num_multiclass_heads'] + \
                                         self.mixed_cls_heads_info['num_multilabel_classes'])
                    for j in range(num_cls_heads):
                        class_indices[j] = -1
                    for ote_lbl in item_labels:
                        group_idx, in_group_idx = self.mixed_cls_heads_info['class_to_group_idx'][ote_lbl.name]
                        if group_idx < num_cls_heads:
                            class_indices[group_idx] = in_group_idx
                        else:
                            if not ote_lbl in ignored_labels:
                                class_indices[num_cls_heads + in_group_idx] = 1
                            else:
                                class_indices[num_cls_heads + in_group_idx] = -1

            else: # this supposed to happen only on inference stage or if we have a negative in multilabel data
                if self.mixed_cls_heads_info:
                    class_indices = [-1]*(self.mixed_cls_heads_info['num_multiclass_heads'] + \
                                          self.mixed_cls_heads_info['num_multilabel_classes'])
                else:
                    class_indices.append(-1)

            if self.multilabel or self.hierarchical:
                self.annotation.append({'label': tuple(class_indices)})
            else:
                self.annotation.append({'label': class_indices[0]})

    @check_input_parameters_type()
    def __getitem__(self, idx: int):
        sample = self.ote_dataset[idx].numpy  # This returns 8-bit numpy array of shape (height, width, RGB)
        label = self.annotation[idx]['label']
        return {'img': sample, 'label': label}

    def __len__(self):
        return len(self.annotation)

    def get_annotation(self):
        return self.annotation

    def get_classes(self):
        return self.label_names


@check_input_parameters_type()
def get_task_class(path: str):
    module_name, class_name = path.rsplit('.', 1)
    module = importlib.import_module(module_name)
    return getattr(module, class_name)


@check_input_parameters_type()
def reload_hyper_parameters(model_template: ModelTemplate):
    """ This function copies template.yaml file and its configuration.yaml dependency to temporal folder.
        Then it re-loads hyper parameters from copied template.yaml file.
        This function should not be used in general case, it is assumed that
        the 'configuration.yaml' should be in the same folder as 'template.yaml' file.
    """

    template_file = model_template.model_template_path
    template_dir = osp.dirname(template_file)
    temp_folder = tempfile.mkdtemp()
    conf_yaml = [dep.source for dep in model_template.dependencies \
                     if dep.destination == model_template.hyper_parameters.base_path][0]
    conf_yaml = osp.join(template_dir, conf_yaml)
    shutil.copy(conf_yaml, temp_folder)
    shutil.copy(template_file, temp_folder)
    model_template.hyper_parameters.load_parameters(osp.join(temp_folder, 'template.yaml'))
    assert model_template.hyper_parameters.data


@check_input_parameters_type()
def set_values_as_default(parameters: dict):
    for v in parameters.values():
        if isinstance(v, dict) and 'value' not in v:
            set_values_as_default(v)
        elif isinstance(v, dict) and 'value' in v:
            if v['value'] != v['default_value']:
                v['value'] = v['default_value']


@contextmanager
@check_input_parameters_type()
def force_fp32(model: Module):
    mix_precision_status = get_model_attr(model, 'mix_precision')
    set_model_attr(model, 'mix_precision', False)
    try:
        yield model
    finally:
        set_model_attr(model, 'mix_precision', mix_precision_status)


class TrainingProgressCallback(TimeMonitorCallback):
    def __init__(self, update_progress_callback: UpdateProgressCallback, **kwargs):
        super().__init__(update_progress_callback=update_progress_callback, **kwargs)

    def on_train_batch_end(self, batch, logs=None):
        super().on_train_batch_end(batch, logs)
        self.update_progress_callback(self.get_progress(), score=logs)

    def on_epoch_end(self, epoch, logs=None):
        self.past_epoch_duration.append(time.time() - self.start_epoch_time)
        self._calculate_average_epoch()
        self.update_progress_callback(self.get_progress(), score=float(logs))


class InferenceProgressCallback(TimeMonitorCallback):
    def __init__(self, num_test_steps, update_progress_callback: UpdateProgressCallback):
        super().__init__(
            num_epoch=0,
            num_train_steps=0,
            num_val_steps=0,
            num_test_steps=num_test_steps,
            update_progress_callback=update_progress_callback)

    def on_test_batch_end(self, batch=None, logs=None):
        super().on_test_batch_end(batch, logs)
        self.update_progress_callback(self.get_progress())


<<<<<<< HEAD
@check_input_parameters_type()
def preprocess_features_for_actmap(features: Union[np.ndarray, Iterable, int, float]):
=======
class OptimizationProgressCallback(TimeMonitorCallback):
    """ Progress callback used for optimization using NNCF
        There are three stages to the progress bar:
           - 5 % model is loaded
           - 10 % compressed model is initialized
           - 10-100 % compressed model is being fine-tuned
    """
    def __init__(self, update_progress_callback: UpdateProgressCallback, loading_stage_progress_percentage: int = 5,
                 initialization_stage_progress_percentage: int = 5, **kwargs):
        super().__init__(update_progress_callback=update_progress_callback, **kwargs)
        if loading_stage_progress_percentage + initialization_stage_progress_percentage >= 100:
            raise RuntimeError('Total optimization progress percentage is more than 100%')

        train_percentage = 100 - loading_stage_progress_percentage - initialization_stage_progress_percentage
        self.loading_stage_steps = self.total_steps * loading_stage_progress_percentage / train_percentage
        self.initialization_stage_steps = self.total_steps * initialization_stage_progress_percentage / train_percentage
        self.total_steps += self.loading_stage_steps + self.initialization_stage_steps

        # set loading_stage_steps from the start as the model is already loaded at this point
        self.current_step = self.loading_stage_steps
        self.update_progress_callback(self.get_progress())

    def on_train_batch_end(self, batch, logs=None):
        super().on_train_batch_end(batch, logs)
        self.update_progress_callback(self.get_progress(), score=logs)

    def on_train_end(self, logs=None):
        super(OptimizationProgressCallback, self).on_train_end(logs)
        self.update_progress_callback(self.get_progress(), score=logs)

    def on_initialization_end(self):
        self.current_step += self.initialization_stage_steps
        self.update_progress_callback(self.get_progress())


def preprocess_features_for_actmap(features):
>>>>>>> f66fa45d
    features = np.mean(features, axis=1)
    b, h, w = features.shape
    features = features.reshape(b, h * w)
    features = np.exp(features)
    features /= np.sum(features, axis=1, keepdims=True)
    features = features.reshape(b, h, w)
    return features


@check_input_parameters_type()
def get_actmap(features: Union[np.ndarray, Iterable, int, float],
               output_res: Union[tuple, list]):
    am = cv.resize(features, output_res)
    am = 255 * (am - np.min(am)) / (np.max(am) - np.min(am) + 1e-12)
    am = np.uint8(np.floor(am))
    am = cv.applyColorMap(am, cv.COLORMAP_JET)
    return am


@check_input_parameters_type()
def active_score_from_probs(predictions: Union[np.ndarray, Iterable, int, float]):
    top_idxs = np.argpartition(predictions, -2)[-2:]
    top_probs = predictions[top_idxs]
    return np.max(top_probs) - np.min(top_probs)


@check_input_parameters_type()
def sigmoid_numpy(x: np.ndarray):
    return 1. / (1. + np.exp(-1. * x))


@check_input_parameters_type()
def softmax_numpy(x: np.ndarray):
    x = np.exp(x)
    x /= np.sum(x)
    return x


@check_input_parameters_type()
def get_multiclass_predictions(logits: np.ndarray, labels: List[LabelEntity],
                               activate: bool = True) -> List[ScoredLabel]:
    i = np.argmax(logits)
    if activate:
        logits = softmax_numpy(logits)
    return [ScoredLabel(labels[i], probability=float(logits[i]))]


@check_input_parameters_type()
def get_multilabel_predictions(logits: np.ndarray, labels: List[LabelEntity],
                               pos_thr: float = 0.5, activate: bool = True) -> List[ScoredLabel]:
    if activate:
        logits = sigmoid_numpy(logits)
    item_labels = []
    for i in range(logits.shape[0]):
        if logits[i] > pos_thr:
            label = ScoredLabel(label=labels[i], probability=float(logits[i]))
            item_labels.append(label)

    return item_labels


@check_input_parameters_type()
def get_hierarchical_predictions(logits: np.ndarray, labels: List[LabelEntity],
                                 label_schema: LabelSchemaEntity, multihead_class_info: dict,
                                 pos_thr: float = 0.5, activate: bool = True) -> List[ScoredLabel]:
    predicted_labels = []
    for i in range(multihead_class_info['num_multiclass_heads']):
        logits_begin, logits_end = multihead_class_info['head_idx_to_logits_range'][i]
        head_logits = logits[logits_begin : logits_end]
        if activate:
            head_logits = softmax_numpy(head_logits)
        j = np.argmax(head_logits)
        label_str = multihead_class_info['all_groups'][i][j]
        ote_label = next(x for x in labels if x.name == label_str)
        predicted_labels.append(ScoredLabel(label=ote_label, probability=float(head_logits[j])))

    if multihead_class_info['num_multilabel_classes']:
        logits_begin, logits_end = multihead_class_info['num_single_label_classes'], -1
        head_logits = logits[logits_begin : logits_end]
        if activate:
            head_logits = sigmoid_numpy(head_logits)

        for i in range(head_logits.shape[0]):
            if head_logits[i] > pos_thr:
                label_str = multihead_class_info['all_groups'][multihead_class_info['num_multiclass_heads'] + i][0]
                ote_label = next(x for x in labels if x.name == label_str)
                predicted_labels.append(ScoredLabel(label=ote_label, probability=float(head_logits[i])))

    return label_schema.resolve_labels_probabilistic(predicted_labels)<|MERGE_RESOLUTION|>--- conflicted
+++ resolved
@@ -421,10 +421,6 @@
         self.update_progress_callback(self.get_progress())
 
 
-<<<<<<< HEAD
-@check_input_parameters_type()
-def preprocess_features_for_actmap(features: Union[np.ndarray, Iterable, int, float]):
-=======
 class OptimizationProgressCallback(TimeMonitorCallback):
     """ Progress callback used for optimization using NNCF
         There are three stages to the progress bar:
@@ -460,8 +456,8 @@
         self.update_progress_callback(self.get_progress())
 
 
-def preprocess_features_for_actmap(features):
->>>>>>> f66fa45d
+@check_input_parameters_type()
+def preprocess_features_for_actmap(features: Union[np.ndarray, Iterable, int, float]):
     features = np.mean(features, axis=1)
     b, h, w = features.shape
     features = features.reshape(b, h * w)
