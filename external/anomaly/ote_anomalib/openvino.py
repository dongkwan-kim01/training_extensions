--- conflicted
+++ resolved
@@ -35,18 +35,12 @@
 from compression.pipeline.initializer import create_pipeline
 from omegaconf import OmegaConf
 from ote_anomalib.configs import get_anomalib_config
-<<<<<<< HEAD
 from ote_anomalib.data import LabelNames
 from ote_anomalib.exportable_code import (
     AnomalyBase,
     AnomalyClassification,
     AnomalyDetection,
     AnomalySegmentation,
-=======
-from ote_anomalib.data.utils import (
-    contains_anomalous_images,
-    split_local_global_resultset,
->>>>>>> 2bbc890c
 )
 from ote_anomalib.logging import get_logger
 from ote_sdk.entities.datasets import DatasetEntity
